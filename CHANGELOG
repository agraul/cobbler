Koan CHANGELOG

<<<<<<< HEAD
- Fri Mar 06 2009 -- 1.4.3
=======
- XXX 1.5.0
- (DOCS) fix manpage, option is --nogfx, not --no-gfx
- (FEAT) autodetect now works with IP as well as MAC, uses rhpl
- (FEAT) some conection speedup improvements (WIP)
- (FEAT) /usr/bin/cobbler-register for registration to cobbler server!

- XXX 1.4.3
>>>>>>> 79eeebeb
- (SPEC) reduce python version requirements for EL2 (--replace-self only)
- (BUGF) fix traceback in import when using --kickstart option
- (BUGF) don't require ImageParser, allowing --virt to still work on older EL
- (BUGF) manpage fixes (remove missing --virt-ram option from manpage)
- (BUGF) fixes for LVM partitions using hypens, and LVM selinux fixes

- Thu Feb 12 2009 Michael DeHaan <mdehaan@redhat.com> - 1.4.2
- (BUGF) make LVM storage work regardless of localization
- (BUGF) patch to make --update-files create directories if they don't exist

<<<<<<< HEAD
- Fri Jan 09 2009 Michael DeHaan <mdehaan@redhat.com> - 1.4.1
- --embed-kickstart is no longer the default behavior
- fix missing import in qcreate.py when using images over NFS
- change to SELinux LVM behavior (it's ok if context is already set)
=======
- 1.4.1
- --embed-kickstart is no longer the default behavior
>>>>>>> 79eeebeb

- 1.4.0
- Stable release of 1.3.3

- Mon Dec 08 2008 Michael DeHaan <mdehaan@redhat.com> - 1.3.3-1
- update files feature for built in config management
- static-interface feature for non-DHCP virt installs re-added
- support for --kexec with --replace-self
- changed some internals of --replace-self to support busybox
- tolerate volume group names (for LVM) that contain hyphens
- virtualized image cloning support
- ppc and s390 provisioning
- COBBLER_SERVER environment variable can be used in place of --server
- replace bootif with link for ksdevice for non-PXE installs
- allow for communication with ssl-ified ports (anonymous only)
- ensure requests for profiles/systems get most updated copy from cobbler
- lvcreate, vgs, etc, paths from shell, not /usr/sbin
- set selinux context on new LVM partitions
- --vm-poll option to restart (libvirt) VMs after they are done installing

- Thu Oct 2 2008 Michael DeHaan <mdehaan@redhat.com> - 1.2.6-1
- (BUGF) for xenpv installations using --system, pay attention to --virt-bridge overrides

- Thu Sep 18 2008 Michael DeHaan <mdehaan@redhat.com> - 1.2.5-1
- (BUGF) use file:/ks.cfg for --replace-self to make non-DHCP easier
- (BUGF) for xenpv installations using --system, pay attention to --virt-bridge overrides

- Wed Aug 29 2008 Michael DeHaan <mdehaan@redhat.com> - 1.2.0-1 
- merge devel into stable

- Tue Aug 19 2008 Michael DeHaan <mdehaan@redhat.com> - 1.1.1-1 
- (FEAT) update livecd builder to use F9 as src, reinstate livecd code.
- (BUGF) get --replace-self working on EL3 again
- (FEAT) make koan --replace-self work for reinstalls to (not from) SuSE
- (BUGF) remove debug print during --display

- Thu Jul 24 2008 Michael DeHaan <mdehaan@redhat.com> - 1.1.0-1
- (FEAT) Teach koan about ISO images 
- (FEAT) --list now takes a type of thing to list, removed --list-profiles, etc
- (DOC.) manpage cleanup

- Mon Jun 16 2008 Michael DeHaan <mdehaan@redhat.com> - 1.0.2-1
- Pay attention to remote http ports for kickstart URLs
- Fix error message for insufficient LVM volume group free space
- Fix bug in arch handling for qemu

- Fri Jun 06 2008 Michael DeHaan <mdehaan@redhat.com> - 1.0.1-1
- Fix problem that left cobbler kopts unused

- Wed May 27 2008 Michael DeHaan <mdehaan@redhat.com> - 1.0.0-1
- Release bump for 1.0/mirrors

* Thr May 14 2008 Michael DeHaan <mdehaan@redhat.com> - 0.9.2-2
- Added --virt-bridge override back
- misc cleanup

* Fri May 09 2008 Michael DeHaan <mdehaan@redhat.com> - 0.9.1-0
- Vmware installation hooks (experimental)
- add --add-reinstall-entry option (see manpage)
- request new URL locations
- removed --autonet code since it did not work on Python 2.3 (resubmission welcome)
- fixed XenFV support
- added --kopts for adding additional kernel options outside of cobbler

* Tue Feb 26 2008 Michael DeHaan <mdehaan@redhat.com> - 0.8.1-1
- manpage updates
- changes for new version of livecd creator

* Fri Feb 15 2008 Michael DeHaan <mdehaan@redhat.com> - 0.8.0-1
- Added --no-cobbler option so --replace-self is usable without cobbler servers
- ia64 fix for --replace-self
- don't print tracebacks when they are not needed

* Thu Jan 10 2008 Michael DeHaan <mdehaan@redhat.com> - 0.6.4-1
- Added --nogfx option, which is basically the inverse of the old --virt-graphics
- Allow Xen machines to be constructed with no disks (size=0), but not qemu/KVM
- Support Xen Fullvirt via PXE
- Add new --autonet command
- Fail if kernel argument length exceeds the 255 cap, as truncation can lead to hard to debug errors.

* Thu Nov 15 2007 Michael DeHaan <mdehaan@redhat.com> - 0.6.3-3
- Packaged textwrap for RHEL3 compatibility, plus RHEL3 xmlrpclib tweak

* Tue Nov 07 2007 Michael DeHaan <mdehaan@redhat.com> - 0.6.3-2
- Multiple NIC support
- Added traceback print to detect bridge connection problems, if any
- Use --virt-cpu setting from Cobbler
- Misc bugfixing

* Fri Sep 28 2007 Michael DeHaan <mdehaan@redhat.com> - 0.6.2-2
- Allow for multiple values (comma seperated) to --virt-path
- Allow for multiple virt file sizes
- Refactoring around the virt bits
- Remove legacy sys.path hack as enchant has been removed (just use SSH)
- Try port 80 proxied XMLRPC by default (first) before trying 25151 

* Thu Aug 30 2007 Michael DeHaan <mdehaan@redhat.com> - 0.6.1-1
- Bridged networking control options (--virt-bridge)
- avahi support (--server=DISCOVER)
- do not allow autodetection of mac with --virt
- allow "xen" as alias for "xenpv" for --virt-type 
- correct arch name when passing to qemu hypervisor 
- don't complain when using default vcpu setting

* Thu Aug 09 2007 Michael DeHaan <mdehaan@redhat.com> - 0.6.0-1
- stable release
- don't check for libvirtd running if doesn't exist

* Thu Jul 26 2007 Michael DeHaan <mdehaan@redhat.com> - 0.5.2-1
- added XMLRPC version checking with cobbler server

* Fri Jul 20 2007 Michael DeHaan <mdehaan@redhat.com> - 0.5.1-1
- added qemu/kvm with --virt-type
- --virt-path support
- added --display to dump cobbler objects without taking action
- misc code & manpage cleanup

* Wed Jun 27 2007 Michael DeHaan <mdehaan@redhat.com> - 0.5.0-1
- Upgrades to take advantage of (and work with) Cobbler 0.5.0

* Thu May 31 2007 Michael DeHaan <mdehaan@redhat.com> - 0.4.0-1
- Change virt kernel/initrd download location to make SELinux happy

* Fri Apr 26 2007 Michael DeHaan <mdehaan@redhat.com> - 0.3.1-2
- Restore missing initrd build code for --replace-self
- Remove stray character from app.py

* Tue Apr 24 2007 Michael DeHaan <mdehaan@redhat.com> - 0.3.0-1
- Fix error with --system
- Fix IP vs MAC regex checking

* Thu Apr 19 2007 Michael DeHaan <mdehaan@redhat.com> - 0.2.9-1
- koan now speaks XMLRPC with cobbler (requires cobbler > 0.4.7-4)
- allow any RAM size >128MB.
- add --virtname option (see manpage)

* Fri Mar 23 2007 Michael DeHaan <mdehaan@redhat.com> - 0.2.8-3
- Remove redundant code for --virt-name handling.

* Wed Mar 14 2007 Michael DeHaan <mdehaan@redhat.com> - 0.2.7-1
- Use virtinst for installing Xen

* Thu Jan 24 2007 Michael DeHaan <mdehaan@redhat.com> - 0.2.6-1
- koan --list commands now sort output
- Added warning text when koan fails to import virtualization modules

* Fri Dec 08 2006 Michael DeHaan <mdehaan@redhat.com> - 0.2.5-1
- Now probes bootloader to determine what bootloader to edit, rather
  than using the first installed package.

* Wed Oct 25 2006 Michael DeHaan <mdehaan@redhat.com> - 0.2.4-1
- To be more generic, koan uses --virt instead of --xen now.  --xen
  will continue to work for some time.  Cobbler has updated it's YAML
  to correspond with the Xen->Virt renaming, and koan will be backward
  compatible.  So, basically, users shouldn't be affected all that much.

* Tue Oct 24 2006 Michael DeHaan <mdehaan@redhat.com> - 0.2.3-1
- bugfixes related to missing kickstart and MAC info if not filled in
  by the profile/system definition.

* Wed Oct 11 2006 Michael DeHaan <mdehaan@redhat.com> - 0.2.2-1
- Bundled subprocess to allow it's use under python 2.3 (RHEL4, etc)
- Hack to koan's main app to allow enchant to tolerate more distros

* Mon Oct 09 2006 Michael DeHaan <mdehaan@redhat.com> - 0.2.1-1
- Added --list-profiles and --list-systems option to show available
  setups defined on the provisioning server.  See manpage.

* Wed Sep 20 2006 Michael DeHaan <mdehaan@redhat.com> - 0.1.1-7
- When provisioning Xen, if --system is a MAC address, use that
  as the Xen MAC address.
- Fixes to command line argument conflict resolution
- A few fixes (mainly along error paths)

* Thu Jul 20 2006 Michael DeHaan <mdehaan@redhat.com> - 0.1.1-4
- Fixed python import paths in yaml code, which errantly assumed yaml was installed as a module.

* Fri Jul 12 2006 Michael DeHaan <mdehaan@redhat.com> - 0.1.1-3
- allow installing with per-system cobbler data in addition to per-profile

* Wed Jun 28 2006 Michael DeHaan <mdehaan@redhat.com> - 0.1.0-1
- genesis
<|MERGE_RESOLUTION|>--- conflicted
+++ resolved
@@ -1,16 +1,12 @@
 Koan CHANGELOG
 
-<<<<<<< HEAD
-- Fri Mar 06 2009 -- 1.4.3
-=======
-- XXX 1.5.0
+- 1.6
 - (DOCS) fix manpage, option is --nogfx, not --no-gfx
 - (FEAT) autodetect now works with IP as well as MAC, uses rhpl
 - (FEAT) some conection speedup improvements (WIP)
 - (FEAT) /usr/bin/cobbler-register for registration to cobbler server!
 
-- XXX 1.4.3
->>>>>>> 79eeebeb
+- 1.4.3
 - (SPEC) reduce python version requirements for EL2 (--replace-self only)
 - (BUGF) fix traceback in import when using --kickstart option
 - (BUGF) don't require ImageParser, allowing --virt to still work on older EL
@@ -21,15 +17,11 @@
 - (BUGF) make LVM storage work regardless of localization
 - (BUGF) patch to make --update-files create directories if they don't exist
 
-<<<<<<< HEAD
 - Fri Jan 09 2009 Michael DeHaan <mdehaan@redhat.com> - 1.4.1
 - --embed-kickstart is no longer the default behavior
 - fix missing import in qcreate.py when using images over NFS
 - change to SELinux LVM behavior (it's ok if context is already set)
-=======
-- 1.4.1
 - --embed-kickstart is no longer the default behavior
->>>>>>> 79eeebeb
 
 - 1.4.0
 - Stable release of 1.3.3
