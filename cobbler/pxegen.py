--- conflicted
+++ resolved
@@ -106,10 +106,6 @@
 
         NOTE:  this has to be done for both tftp and http methods
         """
-<<<<<<< HEAD
-        # copy is a 4-letter word but tftpboot runs chroot, thus it's required.
-=======
->>>>>>> d43faca5
         errors = list()
         for d in self.distros:
             try:
