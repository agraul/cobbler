--- conflicted
+++ resolved
@@ -53,13 +53,6 @@
 from cobbler import validate
 
 
-<<<<<<< HEAD
-def md5(key):
-    return hashlib.md5(key.encode('utf-8'))
-
-
-=======
->>>>>>> f4c183bd
 CHEETAH_ERROR_DISCLAIMER = """
 # *** ERROR ***
 #
