--- conflicted
+++ resolved
@@ -515,61 +515,24 @@
         # ---
         # choose a template
         if system:
-<<<<<<< HEAD
-            if system.netboot_enabled:
-                template = os.path.join(self.settings.pxe_template_dir,"pxesystem.template")
-    
-                if arch.startswith("s390"):
-                    template = os.path.join(self.settings.pxe_template_dir,"pxesystem_s390x.template")
-                elif arch == "ia64":
-                    template = os.path.join(self.settings.pxe_template_dir,"pxesystem_ia64.template")
-                elif arch.startswith("ppc"):
-                    template = os.path.join(self.settings.pxe_template_dir,"pxesystem_ppc.template")
-                elif distro.os_version.startswith("esxi"):
-                    # ESXi uses a very different pxe method, using more files than
-                    # a standard kickstart and different options - so giving it a dedicated
-                    # PXE template makes more sense than shoe-horning it into the existing
-                    # templates
-                    template = os.path.join(self.settings.pxe_template_dir,"pxesystem_esxi.template")
-            else:
-                # local booting on ppc requires removing the system-specific dhcpd.conf filename
-                if arch is not None and arch.startswith("ppc"):
-                    # Disable yaboot network booting for all interfaces on the system
-                    for (name,interface) in system.interfaces.iteritems():
-
-                        filename = "%s" % utils.get_config_filename(system, interface=name).lower()
-
-                        # Remove symlink to the yaboot binary
-                        f3 = os.path.join(self.bootloc, "ppc", filename)
-                        if os.path.lexists(f3):
-                            utils.rmfile(f3)
-
-                        # Remove the interface-specific config file
-                        f3 = os.path.join(self.bootloc, "etc", filename)
-                        if os.path.lexists(f3):
-                            utils.rmfile(f3)
-
-                    # Yaboot/OF doesn't support booting locally once you've
-                    # booted off the network, so nothing left to do
-                    return None
-                elif arch is not None and arch.startswith("s390"):
-                    template = os.path.join(self.settings.pxe_template_dir,"pxelocal_s390x.template")
-                elif arch is not None and arch.startswith("ia64"):
-                    template = os.path.join(self.settings.pxe_template_dir,"pxelocal_ia64.template")
-=======
             if format == "grub":
                 template = os.path.join(self.settings.pxe_template_dir, "grubsystem.template")
             else: # pxe
                 if system.netboot_enabled:
                     template = os.path.join(self.settings.pxe_template_dir,"pxesystem.template")
-        
+
                     if arch.startswith("s390"):
                         template = os.path.join(self.settings.pxe_template_dir,"pxesystem_s390x.template")
                     elif arch == "ia64":
                         template = os.path.join(self.settings.pxe_template_dir,"pxesystem_ia64.template")
                     elif arch.startswith("ppc"):
                         template = os.path.join(self.settings.pxe_template_dir,"pxesystem_ppc.template")
->>>>>>> 2165286d
+                    elif distro.os_version.startswith("esxi"):
+                        # ESXi uses a very different pxe method, using more files than
+                        # a standard kickstart and different options - so giving it a dedicated
+                        # PXE template makes more sense than shoe-horning it into the existing
+                        # templates
+                        template = os.path.join(self.settings.pxe_template_dir,"pxesystem_esxi.template")
                 else:
                     # local booting on ppc requires removing the system-specific dhcpd.conf filename
                     if arch is not None and arch.startswith("ppc"):
@@ -602,14 +565,11 @@
 
             if arch.startswith("s390"):
                 template = os.path.join(self.settings.pxe_template_dir,"pxeprofile_s390x.template")
-<<<<<<< HEAD
+            elif format == "grub":
+                template = os.path.join(self.settings.pxe_template_dir,"grubprofile.template")
             elif distro.os_version.startswith("esxi"):
                 # ESXi uses a very different pxe method, see comment above in the system section
                 template = os.path.join(self.settings.pxe_template_dir,"pxeprofile_esxi.template")
-=======
-            elif format == "grub":
-                template = os.path.join(self.settings.pxe_template_dir,"grubprofile.template")
->>>>>>> 2165286d
             else:
                 template = os.path.join(self.settings.pxe_template_dir,"pxeprofile.template")
 
@@ -709,7 +669,6 @@
                 # interface=bootif causes a failure
                 append_line = append_line.replace("interface=bootif","")
             elif distro.breed == "vmware":
-<<<<<<< HEAD
                 if distro.os_version.find("esxi") != -1:
                     # ESXi is very picky, it's easier just to redo the
                     # entire append line here since 
@@ -717,11 +676,8 @@
                     # ESXi likes even fewer options, so we remove them too
                     append_line = append_line.replace("kssendmac","")
                 else:
-                    append_line = "%s vmkopts=debugLogToSerial:1 mem=512M ks=%s" % (append_line, kickstart_path)
-=======
-                append_line = "%s vmkopts=debugLogToSerial:1 mem=512M ks=%s" % \
-                    (append_line, kickstart_path)
->>>>>>> 2165286d
+                    append_line = "%s vmkopts=debugLogToSerial:1 mem=512M ks=%s" % \
+                        (append_line, kickstart_path)
                 # interface=bootif causes a failure
                 append_line = append_line.replace("ksdevice=bootif","")
 
@@ -754,51 +710,7 @@
             # the existence of "stable" in the dists directory
             append_line = "%s suite=%s" % (append_line, distro.os_version)
 
-<<<<<<< HEAD
-        if arch.startswith("ppc") or arch.startswith("s390"):
-            # remove the prefix "append"
-            append_line = append_line[7:]
-
-        if distro.os_version.startswith("esxi"):
-            # For ESXI, we include the path to the image directory
-            # with all the extra files needed during PXE booting
-            metadata["img_path"] = os.path.join("/images",distro.name)
-
-        # store variables for templating
-        metadata["menu_label"] = ""
-        if profile:
-            if not arch in [ "ia64", "ppc", "ppc64", "s390", "s390x" ]:
-                metadata["menu_label"] = "MENU LABEL %s" % profile.name
-                metadata["profile_name"] = profile.name
-        elif image:
-            metadata["menu_label"] = "MENU LABEL %s" % image.name
-            metadata["profile_name"] = image.name
-
-        if system:
-            metadata["system_name"] = system.name
-
-        metadata["append_line"] = append_line
-
-        # get the template
-        if kernel_path is not None:
-            template_fh = open(template)
-            template_data = template_fh.read()
-            template_fh.close()
-        else:
-            # this is something we can't PXE boot
-            template_data = "\n"        
-
-        # save file and/or return results, depending on how called.
-        buffer = self.templar.render(template_data, metadata, None)
-        if filename is not None:
-            self.logger.info("generating: %s" % filename)
-            fd = open(filename, "w")
-            fd.write(buffer)
-            fd.close()
-        return buffer
-=======
         return append_line
->>>>>>> 2165286d
 
     def write_templates(self,obj,write_file=False,path=None):
         """
