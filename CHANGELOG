Cobbler CHANGELOG

- TBD 2009 - for 2.0 release
- Development release start
- (FEAT) network objects
- (FEAT) add two new default flags to yum reposync (-m and -d) for grabbing comps automatically and also deleting duplicate RPMs
- (FEAT) ongoing work contributed to improve Debian and Ubuntu support (import+pkg)
- (FEAT) ability to toggle virt auto-boot on/off
- (BUGF) validate gateway input against python-netaddr
- (FEAT) --kopts="~foo" --in-place can be used to delete a hash entry without affecting the others, not to be confused with "!foo" to supress it.
- (BUGF) fixes to "cobbler report" (not cobbler ___ report)
- (BUGF) debian import changes
- (FEAT) web app moving to Django
- (FEAT) deployment APIs and command (SSH+Func+TBD)
- (FEAT) koan: Support for virt-autoboot feature (Xen only at this point, needs fixing)
- (FEAT) koan: use private address range for random MACs
- (FEAT) yum createrepo flags are now tweakable in settings
- (FEAT) new snippet for RHN Hosted: keep RHN keys between reinstalls
- (FEAT) allow per_distro snippets in addition to per_profile/per_system
- (BUGF) don't add port number to http_server if it's 80.
- (FEAT) replicate is now mtime aware
- (FEAT) support F11 fence-agent paths
- (FEAT) bringing back the koan live CD
- (FEAT) koan live CD can go interactive if no profile is specified and system autodiscovery fails
- (BUGF) koan autodetection now can gather MACs/IPs for bridged interfaces better
<<<<<<< HEAD
- (FEAT) F11 and RAID support for keep_ssh_host_keys 
=======
- (FEAT) keep_ssh_host_keys gets F11+RAID support
>>>>>>> c44d5c3c

1.6.6 (for more accurate listing, see release16 branch)
- (BUGF) don't use -m option for drac unless power_id is set
- (BUGF) don't run createrepo on reposync'd repos, it is redundant
- (BUGF) fix error message when wrong virt ram value is applied
- (FEAT) koan now partially works in source code form on EL 2
- (FEAT) discover repomd filenames (for F11 and later)
- (BUGF) Satellite also has a python module named "server" so we have to remove ours for Python imports.  This code was not used anyway.
- (BUGF) fix typo in network config snippet

- ... - 1.6.5
- (BUGF) don't use json on python x<=2.3 since we know it's simplejson x<2.0, which has unicode issues
- (FEAT) support F-11 imports
- (BUGF) don't add koan virtual interfaces for vlan tagged interfaces
- (BUGF) pair PAE and non-PAE content in imports better 
- (BUGF) don't try to scp /etc/cobbler/*.ks on replicate, this is an old path
- (BUGF) set proper umask on .mtime files
- (BUGF) fix koan error with unspecified arch using --kexec
- (BUGF) don't use --onboot=on in network config for kickstart for RHEL 3.
- (FEAT) koan can be built on EL-2

- Fri May 8 2009 - 1.6.4
- (BUGF) empty nameserver search paths now don't screw up resolv.conf
- (BUGF) unicode fix for --template-files feature
- (BUGF) mod python input fix for repo/profile associations in webapp
- (BUGF) change "hostname" to "option hostname" in dhcp.template
- (BUGF) fixes for unicode problem with Cheetah, repos, and json
- (BUGF) unicode fix for --template-files feature
- (BUGF) another unicode fix
- (BUGF) bonding interface setup for RHEL4 now works
- (BUGF) generate DHCP info even if netboot is disabled
- (BUGF) Change to network_config snippet to ignore bond masters to prevent anaconda failures when MAC addresses are not specified
- (BUGF) fix to CLI rename deleting subobjects via cobblerd (important!)
- (BUGF) fix blender cache problem with using dnsnames instead of record names (ISC DHCP management)
- (BUGF) quote host name in stock ISC template

- XXX - 1.6.3
- (BUGF) import with datestamp 0 when .discinfo is not found, do not crash
- (BUGF) various fixes to "cobbler report" when using non-standard formats
- (BUGF) rename with same name does not delete
- (BUGF) Fix for traceback when generating DHCP config and the bonding_master interface does not exist.
- (BUGF) remove trailing newline from tokens
- (BUGF) fix unicode handling of some fields under EL4
- (BUGF) fix webui search error (fixed better on devel)
- (BUGF) fix duplicate power reference
- (BUGF) fix error message that makes it appear dnsmasq had a problem restarting, when it did not
- (BUGF) spec requires python-urlgrabber
- (BUGF) change settings default from 'ksdevice=eth0' to 'bootif'
- (BUGF) keep DHCP restart quiet
- (BUGF) better hostname setting with DHCP management on
- (BUGF) fix bug in repo breed auto-detection code
- (BUGF) close file descriptors by using subprocess, not os.system
- (BUGF) make cobbler package Arch for now, require syslinux where it makes sense only.  To be changed in later release to download it from intertubes.

- Mon Mar 30 2009 - 1.6.2
- (BUGF) Fix for cache cleanup problem in cobblerd 

- Fri Mar 27 2009 - 1.6.1
- (FEAT) Improved anaconda monitoring code
- (FEAT) download comps.xml always (even if yum does not have the option)
- (FEAT) performance upgrades for cobblerd service to avoid reloads
- (FEAT) more code for s390 imports (WIP)
- (BUGF) import works better with rawhide
- (FEAT) snippet to preserve SSH host keys across reinstalls
- (FEAT) email trigger to notify when builds finish
- (FEAT) triggers now are written in Python, old system still exists.
- (FEAT) s390x zpxe support
- (BUGF) retry power 5 times before giving up
- (BUGF) fix for RHEL3 ppc imports
- (FEAT) use nameserver variable in network config in Anaconda when set
- (BUGF) sleep 5 seconds between power cycling systems
- (FEAT) support for /usr/bin/cobbler-register
- (FEAT) web UI search feature
- (FEAT) very simple "cobbler hardlink" command to optimize space in /var/www/cobbler
- (FEAT) new "change" trigger that runs on all adds/edits/removes/syncs
- (FEAT) an SCM trigger that knows about /var/lib/cobbler kickstarts, snippets, and config directories, and audits them for changes
- (BUGF) update ctime on object copies
- (BUGF) fix cobbler check code that makes sure default password is not in use
- (BUGF) remove duplicate text box for management classes from server edit page
- (BUGF) fix stderr output on Ctrl+C
- (BUGF) potential performance savings WRT duplicate python objects
- (BUGF) don't deserialize during sync, it makes it take twice as long
- (FEAT) Ubuntu support for import (added/improved)
- (BUGF) make DHCP managemnet work with bonding
- (BUGF) teach serializer_catalog to fly with JSON
- (BUGF) don't use yumdownloader when rpm_list is []
- (BUGF) fix default kickstart location
- (BUGF) properly "flatten" environment values for webapp
- (BUGF) fix for MSIE rendering in web app
- (BUGF) stop yumdownloader including system yum repos
- (DOCS) update webui project page link
- (BUGF) remove caching logic from remote.py
- (FEAT) added --exclude-dns option to buildiso
- (BUGF) fix string comparisons to tolerate unicode
- (BUGF) fix dealing with name servers and name servers search, esp in web app

- Tue Mar 3 2009 - 1.4.3
- (BUGF) fix OMAPI support's (note: deprecated) usage of subprocess
- (BUGF) don't traceback on invalid cmd ("cobbler distro list --name=foo")
- (BUGF) fix import usage with --kickstart option (no more traceback)
- (BUGF) fix removal of images with child system objects
- (BUGF) make --rpmlist on repo use same parsing routes as the rest of cobbler
- (BUGF) default value for server override should be <<inherit>> not <inherit>
- (BUGF) ensure if virt bridge is set to "" it will apply the value from settings
- (BUGF) cobbler check should say path to config file is /etc/cobbler, not /var/lib
- (FEAT) enable cobblerweb username/pass logins when authing with spacewalk
- (BUGF) allow --kopts to take parameters that are shell quoted.
- (BUGF) allow kernel options to start with '-'
- (BUGF) Use shlex for parsing --kopts to allow a wider variety of kernel options
- (BUGF) prevent potential traceback when --template-file data isn't a hash
- (BUGF) anaconda doesn't honor nameserver always, set manually
- (BUGF) various post install network snippet fixes
- (BUGF) fix OMAPI support's (note: deprecated) usage of subprocess
- (SPEC) fix build for rawhide now that yaboot is included
- (BUGF) allow src and noarch arches for repo objects
- (BUGF) move to PyYAML for YAML implementation since it is better maintained
- (BUGF) fixed web-interface editing of ownership
- (BUGF) fixed web-interface editing of management classes
- (BUGF) don't run full sync in import, sync makes the install system unavailable for very short periods of time
- (FEAT) XMLRPC functions for searching objects, just like the Python API has
- (BUGF) make "find repo" CLI command search repos, not systems

- XXX - 1.4.2
- (BUGF) fix WTI power templates
- (FEAT) add WTI power type
- (BUGF) remove Python 2.6/3000 warnings
- (BUGF) fix typo in network template (DNS enumeration)
- (BUGF) make buildiso work for systems that are using bonding
- (BUGF) blending fix for --template-files
- (BUGF) cobbler check ignores comments in TFTP config
- (BUGF) fix image type field editing in the webapp
- (BUGF) allow deletion of eth0 if other interfaces are present
- (BUGF) fix server-override setting in CLI for profile objects
- (BUGF) systems and profiles are now sorted for "cobbler buildiso"
- (BUGF) ensure that directories exist when installing a template file
- (BUGF) fix for typo in network config snippet
- (BUGF) fix for func integration script (should overwrite config, not append)
- (BUGF) append nameservers and gateway, if set, for buildiso 

- Fri Jan 09 2009 - 1.4.1
- (BUGF) Cobbler check looks for right httpd on SUSE
- (BUGF) post_install_network_config snippet had bash errors
- (BUGF) don't run restorecon programatically
- (FEAT) have cobbler check mention when semanage rules should be applied
- (BUGF) fix an obscure xmlrpclib corner case where a string that looks like an int can't be served because xmlrpclib thinks it's an int.  Applies to XMLRPC consumers only, not CobblerWeb or the cobbler CLI.
- (BUGF) fix external kickstart URLs (not templated) and per-system overrides.
- (BUGF) fix 'cobbler check' code for SuSE services
- (FEAT) batch editing on the system page.

- Fri Dec 19 2008 - 1.4
- (----) Stable release of 1.3 development branch

- Fri Dec 19 2008 - 1.3
- (FEAT) ACLs to extend authz (see Wiki)
- (FEAT) puppet integration with --mgmt-classes and external nodes URL
- (FEAT) added puppet external nodes script, cobbler-ext-nodes
         see https://fedorahosted.org/cobbler/wiki/UsingCobblerWithConfigManagementSystem
- (FEAT) ability to use --enable-menu=0/1 to hide profiles from the PXE menu, and config setting to change default value for --enable-menu
- (FEAT) added livecd based physical machine cloner script to "contrib"
- (FEAT) enable import for debian ISOs and mirrors (1 distro at a time for now)
- (FEAT) auto-create rescue profile objects
- (FEAT) included network_config snippet and added --static=0/1 to system objects
- (FEAT) cobbler report gains additional options for Wiki formatting, csv, and showing only certain fields
- (FEAT) changed default kernel options to include ksdevice=bootif (not ksdevice=eth0) and added ipappend 2 to PXE
- (FEAT) distro edits now no longer require a sync to rebuild the PXE menu
- (BUGF) minor tweak to the blender function to remove a certain class of typing errors where a string is being blended with a list, should not have any noticable effect on existing installs
- (BUGF) add missing import of "_" in remote.py
- (FEAT) upgraded webui editing for multiple NICs
- (FEAT) "template_universe" variable created for snake's usage, variable contains all template variables and is also passed to the template.
- (FEAT) refactored import with better Debian/Ubuntu support
- (FEAT) Func integration snippets and new settings
- (FEAT) settings file and modules.conf now generated by setup.py using templates
- (FEAT) --template-files makes cobbler more of a full config management system!
- (FEAT) cobbler reposync now supports --tries=N and --no-fail
- (FEAT) duplicate hostname prevention, on by default
- (FEAT) make import work for Scientific Linux
- (FEAT) distro remove will remove mirrored content when it's safe to do so
- (FEAT) repo remove will remove mirrored repo content
- (FEAT) added snippet for better post-install network configuration
- (BUGF) duplicate repo supression to prevent errors in certain Andaconda's
- (FEAT) post_network_snippet/interfaces can set up VLANs
- (FEAT) call unittests with nose, which offers cleaner output, see tests/README
- (FEAT) update included elilo to 3.8
- (BUGF) quote append line for elilo
- (BUGF) added ExcludeArch: ppc64
- (FEAT) --environment parameter added to reposync
- (BUGF) have triggers ignore dotfiles so directories can be version controlled (and so on)
- (FEAT) init scripts and specfiles now install on SuSE
- (TEST) added remote tests, moved existing unit tests to api.py methods 
- (FEAT) import can auto assign kickstarts based on distro (feature for beaker)
- (FEAT) import now saves the dot version of the OS in the comment field
- (FEAT) import now adds tree build time
- (FEAT) --comment field added to all objects
- (FEAT) keep creation and modification times with each object
- (FEAT) added ppc imports and arches to supplement s390x (and assoc koan chage)
- (FEAT) added number of interfaces required to each image
- ~~~ 1.3.2
- (BUGF) fix for possible import of insecure modules by Cheetah in Cobbler web.
- (FEAT) new version function
- (FEAT) misc WUI organization
- (FEAT) allow auth against multiple LDAP servers
- (FEAT) replicate now copies image objects
- (BUGF) replicate now uses higher level API methods to avoid some profile sync errors when distros fail
- (FEAT) /etc/cobbler/pxe and /etc/cobbler/power are new config file paths
- (FEAT) /var/lib/cobbler/kickstarts is the new home for kicktart files
- (FEAT) webui sidebar reorg
- (FEAT) manage_dhcpd feature (ISC) now checks service status before restarting
- (BUGF) omapi for manage_dhcp feature (ISC) now defaults to off
- (FEAT) added module whitelist to settings file
- (BUGF) don't let the service handler connect to itself over mod_python/proxy, RH 5.3 does not like
- (FEAT) mtimes and ctimes and uids in the API
- (FEAT) new functions to get objects based on last modified time, for sync with other apps
- ~~~ 1.3.3 Test release
- (FEAT) Python 2.6 specfile changes
- ~~~ 1.3.X
- (FEAT) cobbler check output is always logged to /var/log/cobbler/check.log
- (FEAT) new redhat_register snippet and --redhat-management-key options!
- (BUGF) SELinux optimizations to symlink/hardlink/chcon/restorecon behavior
- (----) no SELinux support on EL 4
- (FEAT) yum_post_install_mirror now on by default

- ??? - 1.2.9
- (BUGF) do not allow unsafe Cheetah imports

- Wed Oct 15 2008 - 1.2.8
- (BUGF) make cobbler read /etc/cobbler/settings.py (introduced in 1.2.6)

- Tue Oct 14 2008 - 1.2.7
- (BUGF) go easier on restrictings when importing subprofiles to prevent load errors
- (FEAT) added debuginator script to scripts/ (not shipped with RPM)

- Fri Oct 10 2008 - 1.2.6
- (BUGF) fix image vs system parentage problem affecting cobbler replicate
- (BUGF) fix restart-services trigger to not restart dns unneccessarily
- (BUGF) add missing variable newname to signature for remote copy_ functions
- (BUGF) fix for ownership ownership module when editing kickstarts

- Fri Sep 26 2008 - 1.2.5
- (BUGF) expose --arch for "cobbler image add"
- (BUGF) unbreak dnsmasq DHCP management, similar to ISC bug
- (BUGF) fix --arch for cobbler distro add/edit
- (BUGF) fix merge error with remote.py's remove_profile function (fix webapp)
- (BUGF) make keep_updated and mirror_locally checkboxes in WebUI display correctly

- Mon Sep 08 2008 - 1.2.4
- (BUGF) simple rebuild to remove cli_report.py, which is not in git

- Sun Sep 07 2008 - 1.2.3
- (BUGF) fix to manage_isc.py code

- Fri Sep 05 2008 - 1.2.2
- (BUGF) fix to where elilo location is loaded in manage_isc.py
- (BUGF) populate netboot_enabled in WebUI correctly
- (BUGF) make RPM own some unowned directories in "triggers"
- (BUGF) add named_conf setting to settings

- Tue Sep 02 2008 - 1.2.1
- (BUGF) fix merge problem with 1.2 

- Fri Aug 29 2008 - 1.2.0
- (FEAT) All development work from 1.X merged in
- (FEAT) when --netboot-enabled is toggled, rather than deleting the PXE config, create a local boot PXE config
- (BUGF) disable some s390 aspects of cobbler check until it is supported
- (FEAT) new --os-version, better validation for --breed, --breed/--os-version also for images

- ??? - 1.1.1
- (FEAT) make template replacement use regex module
- (BUGF) remove bootloader check in settings as that code doesn't need it
- (BUGF) refinements to image handling
- (FEAT) getks command added to command line
- (BUGF) don't print traceback during certain SystemExits
- (BUGF) --help now works more intuitively on odd command line usage
- (BUGF) use pxesystem for systems, not pxeprofile
- (FEAT) make Cheetah formatting errors contain help text for users
- (FEAT) --kopts-post can configure post-install kernel options
- (BUGF) subtemplates are now errorCatcher Echo compatible

- ??? - 1.1.0
- devel branch
- added cobbler aclsetup command for running cobbler as non-root
- added cobbler find command to do searches from the command line
- fix mkdir invocation
- improved cobbler replicate, it now can rsync needed files
- further templatize ISC dhcp config file (pay attention to /etc/cobbler/dhcp.template.rpmnew !)
- fix for NFS imported URLs during kickstart generation
- added yumreposync_flags to settings, default "-l" for use plugins
- added an extra mkdir for rhn's reposync, though I believe the -l cures it already
- allow mod python bits to work via non-80 http ports
- when mirroring repos, act as 686 not 386 to get all the kernel updates
- upgrades to cobbler buildiso
- added patch to allow --in-place editing of ksmeta/kopts
- added patch to allow multiple duplicate kernel options
- fix kickstart serving when the tree is on NFS
- s390x import, added support for s390x "pseudo-PXE" trees
- added support for tracking image objects and virtual ISO images
- support for multiple copies of the same kernel option in kopts
- add cobbler bash completion script
- fix bug with 255 kernel options line warning not firing soon enough
- add findks.cgi support back as http://server/cblr/svc/op/findks
- merge patch to surface status over API
- make yum repos served up for /etc/yum.repos.d fully dynamic (mod_python)
- cobbler find API calls and command line usage can now use fnmatch (wildcards)
- return code cleanup (0/1 now more predictable)
- added comments to /etc/cobbler/modules.conf
- during import non-xen kernels will default --virt-type to qemu
- when editing/adding profiles, auto-rebuild the PXE menu
- added http://cobbler.example.org/cblr/svc/op/list/what/systems (or profiles, etc)
- in the webui, only show compatible repos when editing a profile
- refresh cobblerd cache before adding objects
- system object IP's ok in CIDR notation (AAA.BBB.CCC.DDD/EE) for defining PXE behavior.
- split partition select template into two parts (old one still ships)
- cleanup some stock kickstarts so we always use $kickstart_start
- hook ctrl+c during serializer writes to prevent possible corruption of data in /var/lib/cobbler
- added 'serializer_catalog' as the new default serializer.  It is backward compatible and much faster.
- removed serializer_shelve 
- webui page lookups don't load the full object collection
- systems can also inherit from images
- changes to PXE images directly
- bootloaders is no longer a config file setting
- we can now look for syslinux in one of two places (/usr/lib, /usr/share)
- cobbler hardlinks a bit more when it can for /var/www image copies
- add Xen FV and VMware virt types to WebUI

- Thu Jul 17 2008 - 1.0.4 (tentative)
- Backported findks.cgi to mod_python, minor mod_python svc handler changes

- Wed Jun 03 2008 - 1.0.3
- Fix typo in replicate code
- remove rhpl reference
- scrub references to manage_*_mode and rewrite the restart-services trigger
- add new settings to control whether the restart-trigger restarts things
- yum reposync should also pull i686 kernels, not just i386
- make cobblerd close file handles
- fix kickstart serving when the tree is on NFS
- fix missing reposync createdir (also now in stable branch)
- add back missing remove_profile/remove_repo
- remove profile_change support

- Mon Jun 09 2008 - 1.0.2
- Fix mkdir invocation
- Fix error message output from failed kickstart rendering
- manpage edits
- make buildiso work for SuSE

- Tue Jun 03 2008 - 1.0.1
- Fix misformatted warning in "check"
- Do not have RPM own tftpboot, just generate files in TFTP dir as detected
- Default arches to 'i386' not 'x86' for consistency, esp. in import
- When querying kickstart templates, do not return directories
- Make triggers for add/delete work for renames and copies (same triggers)
- Do not cache snippets so they can be tweaked w/o starting the service
- Make manpage reference /etc/cobbler/settings, not /var/lib
- Added manage_forward_zones/manage_reverse_zones to included config file
- Fix python double-use-of-parameter error

- Mon May 12 2008 - 0.9.2
- run createrepo with less preconditions during cobbler reposync
- doc upgrades and error handling for "cobbler replicate"
- improved error message that occurs when copying from nfs w/ rootsquash
- mac duplication checking improvements for CLI
- add warning to cobbler check if selinux is on and Apache boolean not set
- added warning to cobbler check if templates use the default password
- setting per-system kickstart template to "" or "delete" restores inheritance
- if repos in profiles no longer exist, remove noisy warning, move to "check"
- move warning about reposync to check also (check is more useful at runtime now)
- build pxe trees for systems even if interface0 is undefined
- add sync() back into XMLRPC API, missing in 0.9.1
- added 'distro_name', 'profile_name', and 'system_name' to generated template vars
- it's now possible to undefine a --ksmeta or kopts symbol defined in a parent with "!foo"
- log errors while rendering kickstarts
- comments added to the config file, neat!
- settings file is now /etc/cobbler/settings

- Fri May 09 2008 - 0.9.1
- patch to allow yumopts to override gpgcheck
- applied patch to send hostname from ISC
- added patch to allow --kopts/--ksmeta items to be cleared with --kopts=delete
- tftpboot location is now inferred from xinetd config (added for F9 compat)
- added authn_ldap and stub for authz_configfile
- authz_configfile allows filtering ldap/other users by config file
- WebUI now has checkbox on distro/profile for deleting child objects
- cli has different semantics between "add" and "edit" now for safety reasons
- cobbler wants to keep IPs/MACs unique now in configuration (can be disabled)
- added --clobber option to allow add to overwrite existing objects (for scripts)
- updated/tested kerberos support for those needing to auth against it 
- update menu.c32 to 3.62 to allow for timeouts during menu (and future submenu)
- update PXE defaults to invoke menu.c32 automatically w/ timeout
- removed dependency on rhpl
- import can now take an --arch (and is recommended usage)
- now possible to override snippets on a profile/system specific basis
- provide a different default sample kickstart for imports of F8 and later
- support for kerberos authentication
- revamped pre/post install triggers system (triggered via cgi from kickstart wget)
- logrotate should not send emails to root when restarting services
- default core (but not repo add) repos to priority 1 (lowest) if using priorities plugin
- change default authentication to deny_all, xmlrpc_rw_enabled now on by default
- additional fix for mod_python select box submissions
- set repo arch if found in the URL and no --arch is specified
- CGI scripts have been moved under mod_python for speed/consolidation
- kickstart templates are now evaluated dynamically
- optional MAC registration is now built-in to requesting kickstarts
- legacy static file generation from /var/www/cobbler removed
- implement "cobbler ___ dumpvars --name=X" feature to show template vars
- validateks now works against all URLs as opposed to rendered local files
- now possible to create new kickstarts in webui, and delete unused ones
- support for OMAPI for avoid dhcp restarts
- support for managing BIND
- xen kernel (PV) distros do not get added to PXE menus as they won't boot there
- cobbler buildiso command to build non live ISOs
- cobbler replicate command
- added cobbler repo option --mirror-locally to reference external repos without mirroring
- all virt parameters on profiles can now be overriden on cobbler profile objects
- added some additional links for kickstart viewing/editing to the web page

- ??? - 0.8.3
- Make createrepo get run for local cobbler reposync invocations as needed
- fix WebUI documentation URL
- fix bug in /etc/cobbler/modules.conf regarding pluggable authn/z
- fix default flags for yumdownloader
- fix for RHEL 4u6 DVD/tree import x86_64 arch detection
- fix for dnsmasq template file host config path
- fix dnsmasq template to point at the correct hosts file
- force all names to be alphanumeric
- all mod python pieces now happy with Unicode output

* Fri Feb 22 2008 - 0.8.2
- fix to webui to allow repos to be edited there on profile page
- disable local socket XMLRPC as nothing is using it.
- fixed findks.cgi so it supports multiple NICs
- import now supports both --path and --mirror as aliases, as before
- added change_profile.cgi for changing profiles from CGI
- added register_mac.cgi

* Wed Feb 20 2008 - 0.8.1
- bugfix in reposync code
- don't print tracebacks on SystemExit from optparse
- manpage tweaks

* Fri Feb 15 2008 - 0.8.0 (TBD)
- stable release of 0.7.* branch plus ...
- fixed potential user problem with source_repos in upgrade scenario
- additional higher level API functions for find, fixes for other higher level API functions
- better messaging when insufficient permissions on needed files
- update permissions on reposync fixes

* Thu Jan 31 2008 - 0.7.2 (0.8 rc)
- default_virt_file_size and default_virt_ram added to settings
- enforce permissions/selinux context after reposync
- better API for copying/renames, API consistancy cleanup
- support for renames that resolve dependencies, inclusion in CLI+webapp
- remove leading newline in rendered template files, which apparently breaks AutoYAST?
- recursive syncs automatically sync all subobjects when editing parent objects (default behavior)
- deletes can now be done recursively (optional --recursive on distro/profile remove)
- 'cobbler list' is now (re)sorted

* Wed Jan 09 2008 - 0.7.1
- allow imports to force usage of a specific kickstart template with --kickstart
- added --yumopts parameter to repos (works just like --kopts/--ksmeta)
- minor doc fixes
- fix for name of F8 comps.xml file
- added option --rsync-flags to import command
- added http_port to settings to run Apache on non-80
- rsync during createrepo now keeps filesystem permissions/groups
- ...

* Mon Dec 10 2007 - 0.7.0
- Testing branch
- Fix bug related to <<inherit>> and kickstart args 
- Make CLI functions modular and use optparse
- Quote wget args to avoid creating stray files on target system
- Support Xen FV as virt type (requires F8+)
- Implemented fully pluggable authn/authz system
- WebUI is now mod_python based
- Greatly enhanced logging (goes to /var/log/cobbler/cobbler.log)
- ...

* Wed Nov 14 2007 - 0.6.4
- Changed permissions of auth.conf
- Fixes for working with rhn_yum_plugin
- still allow repo configuration for distro repos that have just 1 repo (like C5.1)
- disable CGI weblogging by default (backend logging TBA)
- fix WebUI handling of keep_updated (repo field) and netboot_enabled (system field)
- disable the blender_cache as it's running afoul of the sync code
- update htaccess file to only authenticate the webui, not nopxe.cgi and findks.cgi

* Wed Nov 07 2007 - 0.6.3
- Be able to define and use Multiple NICs per system
- Add --virt-cpus to profile editing
- Fix bug where WUI (XMLRPC) auth wasn't supported on EL4
- Add --virt-bridge to profile editing and NICs
- Added serializer_shelve (as option) for added performance/persistance over YAML, experimental in /etc/cobbler/modules.conf, see Wiki
- Backup state files and migrate state structures upon RPM upgrade
- Added some more redundant files (for unsupported distros) to the rsync.exclude file
- added pre-sync and post-sync triggers, service restarts are now handled by /var/lib/cobbler/triggers
- webui now uses htaccess (see manpage and Wiki for setup instructions)
- added pagination to the WUI to keep pages from growing overly long
- added --server-override parameter for help with multi-subnet configurations (also see Wiki)
- removed yum-utils as a hard requirement, cobbler check now looks for yum-utils
- fixed bug where cobbler would try to copy hardlinks to themselves during sync
- misc random bugfixing

* Fri Sep 28 2007 - 0.6.2
- cobbler repo auto-add to discover yum repos automatically
- fix bug that allows empty mac addresses (None) in dhcpd.conf
- kickstarts automatically save kickstart file used to /root/cobbler.ks
- allow multiple (comma-seperated) values for --virt-size
- removed deprecated 'enchant' function (use SSH and koan instead)
- cleanup of a few unused settings
- allow for serialization modules to be selected in /etc/cobbler/modules.conf
- patch to allow for reposync of specific repos, even if not set to update
- added --dhcp-tag section for better DHCP customization (esp with multiple subnets)
- added Apache proxying around XMLRPC port for wider network access
- refactor XMLRPC API and establish a read-write API
- allow for configuring of read-write XMLRPC users in /etc/cobbler/auth.conf
- WebUI
- packaged /var/lib/cobbler/settings as a config file
- added BuildRequires to help build on other platforms
- relocate cgi-bin files to cgi-bin/cobbler for namespacing
- fix syslog logging for systems not in the cobbler DB.
- fix bug in which non-lowercase intermediate objects could be deleted 
 
* Thu Aug 30 2007 - 0.6.1
- re enable --resolve in yumdownloader (cobbler repo mgmt feature)
- fix get_distros_for_koan API function in cobblerd (not used by koan)
- allow find API to search by arbitrary fields
- status and logging now shows system names
- upgraded init scripts
- zeroconf/avahi publishing for cobblerd service
- logRequests = 0 for XMLRPC.  Make it be quiet.
- ignore subdirectories of /var/lib/cobbler/snippets
- fixed bug in graph rendering that allowed for upward property propogation in some cases
- fixed bug that did not correctly evaluate repository settings of inherited sub-profiles/objects
- tweaked domU sample kickstart to include wget
- added some more unit tests
- fix typo down one error path in cobbler sync.
- fix reposync handling when using rsync protocol and directory paths do not contain arch
- allow basic usage of Cheetah variables in config files @@server@@, etc.
- fix auto-repo attachment for distros with split trees (i.e. RHEL5)

* Thu Aug 09 2007 - 0.6.0 
- bugfix in error path in "cobbler check"
- stable release for 0.5.x

* Thu Jul 26 2007 - 0.5.2 (RC)
- Have cobbler check ensure services are started
- Add cobbler validateks command to look for broken rendered kickstarts
- Added -v/--version
- Added SNIPPET::foo capability to pull /var/lib/cobbler/snippets/foo into templates (anywhere)
- Import can now take an --available-as=nfs://server:/mount/point to do cobbler import without mirroring
- Feature to enable "pxe_just_once" for boot loop prevention

* Fri Jul 20 2007 - 0.5.1
- Added logging for cobblerd -- /var/log/cobbler/cobblerd.log
- Cobblerd now ignores XMLRPC IOError
- Added findks.cgi
- Misc bugfixing
- Added --virt-path, --virt-type

* Wed Jun 24 2007 - 0.5.0
- Remove hardcode of /var/www/cobbler in cobblerd
- Improve various warning warning messages
- cobbler (objecttype) (objectname) now gives info about the object instead of just all objects
- Added --hostname to "cobbler system add", --ip-address (or --ip) is also a better alias for the misnamed --pxe-address
- Optionally use dnsmasq for DHCP (and DNS!) instead of ISC dhcpd.
- Add --mac and remove requirement for --name to be an ip, mac, or hostname.
- Manpage cleanup
- Patch to allow pre and post triggers
- Patch to allow --createrepo-flags and to cache on import, fix multiple calls to createrepo
- Various modifications to allow for profile inheritance
- All variables in object tree now available for use in templating, nicer blending algorithms
- Optional override of --kickstart in system object

* Thu Apr 26 2007 - 0.4.8
- Make import friendlier for older distros
- Make import friendlier for newer createrepos that don't have --basedir

* Fri Apr 20 2007 - 0.4.7
- Disable mod_python tracker piece for RHEL5 (replacement eventual).
- Kickstart tracking now understands Apache logs
- Added support for --rpm-list parameter to "repo add" for download of partial content from repositories
  (ex: cobbler and koan from FC6extras, w/o games).
- More consistant naming on imports, regardless of data source.
- Teach cobbler to remove .olddata dirs, which can happen if createrepo crashes or is killed mid-process
- Default yum_core_repos_from_server to 0 
- Implemented triggers for add/delete commands
- BootAPI and Config object classes are now Borg patterned to prevent duplication of config info from the API.
- cobbler_syslogd -> cobblerd, now has XMLRPC component for koan >= 0.2.9 clients.  Old clients still work.
- Make cobbler_import work for Centos 5
- Removed requirements on what files that are parameters to --kernel and --initrd must be named.
- Added support for "rename", "copy", and "edit" commands -- before there just was "add" and "remove"

* Thu Apr 05 2007 - 0.4.6
- Bind cobbler_syslogd to all addresses
- Store repos as list, not string
- Fix traceback in cobbler_sync with older configurations (pre-kickstart tracking)
- Make cobbler import feature better understand older RHEL and in-between builds of Fedora.
- Make cobbler repo add/reposync understand http://, ftp://, and some limited support for RHN.
- Add settings parameter to toggle core repo mirror behavior on/off.
- Manpage cleanup.

* Fri Mar 23 2007 - 0.4.5
- Removed legacy --virt-name parameter, requires koan upgrade to 0.2.8

* Fri Mar 23 2007 - 0.4.4
- Generate PXE configuration files from templates in /etc/cobbler to be more customizable
- Fix bug with wrong kickstart metadata being used for import
- Fix bug with argument parsing for --repos
- Much cleaner distro/profile names with --import
- For import, the "tree" parameter is now attached to the distro, not the profile
- Add "links" directory in webdir for symlinking to full kickstart tree paths.
- Misc tweaks to shorten kernel parameter length
- Giving invalid arguments to "report" will show an error message
- Distros, Profiles, and System names are now case insensitive.

* Wed Feb 28 2007 - 0.4.3
- Added netboot_enabled option for systems to control install loops in programmatic context.
- Disabling anchors in YAML serialization (which make files harder to edit)
- Fix bug in ksmeta argument processing, takes whitespace again, not commas
- Fix bug in old-style deserialization with str and int concatenation

* Mon Feb 19 2007 - 0.4.2
- Fix bug in "cobbler system remove"

* Mon Feb 19 2007 - 0.4.1
- Bundle menu.c32 for older distros
- Unbundle Cheetah as it's available at http://www.python.org/pyvault/centos-4-i386/

* Mon Feb 19 2007 - 0.4.0
- Added feature to minimize the need to run "cobbler sync" for add commands
  Now only need to run sync when files change behind the scenes or when
  manually editing YAML
- Moving back to Cheetah for templating (old kickstarts should escape $ with \$)
- PXE menus for the default profile.  Type "menu" at the prompt to get a menu, or wait for local boot.
- Manpage cleanup and clarification
- Bugfix: cobbler will no longer create repo files on remotes when --local-filename is not used for "repo add"

* Mon Jan 28 2007 - 0.3.9
- Make init scripts correspond with FC-E guidelines

* Thu Jan 24 2007 - 0.3.8
- Fixed minor bug in logfile processing related to 0.3.7

* Thu Jan 24 2007 - 0.3.7
- Default/examples kickstarts are now fully automatic (added hd type/size detection).
- Kickstart tracking now includes remote syslog support, just run "cobbler sync" to enable.
- "cobbler status" command improved to include syslog info/times.
- Added fc6 kickstart file that was left out of the RPM earlier
- Added mini domU kickstart
- bugfix: don't install mod_python watcher on older Apache installs (like RHEL4) as it
  somehow corrupts downloads on older copies.  kickstart tracking by syslog still works
  on those platforms.  (This only applies to the cobbler server, not clients).

* Thu Dec 21 2006 - 0.3.6
- locking feature now enabled
- "enchant" now supports provisioning virtual images remotely when using --is-virt=yes
- cobbler no longer restarts httpd if the config file already exists.
- "cobbler repo sync" is now an alias for "cobbler reposync"
- "cobbler list --something" can now be invoked as "cobbler something list"
- "cobbler list" just shows names of items now
- "cobbler report" is now used for showing full information output
- "list" (as well as report) are now sorted alphabetically
- basic kickstart tracking feature. requests on /var/www/cobbler get logged to /var/log/cobbler.

* Wed Dec 20 2006 - 0.3.5
- Fixed bug in cobbler import related to orphan detection
- Made default rsync.exclude more strict (OO langpacks and KDE translation)
- Now runs createrepo during "cobbler import" to build more correct repodata
- Added additional repo mirroring commands:  "cobbler repo add", etc
- Documentation on repo mirroring features.
- fix bug in rsync:// import code that saved distributions in the wrong path
- The --dryrun option on "cobbler sync" is now unsupported.
- Fixed bug in virt specific profile information not being used with koan
- import now takes --name in addition to --mirror-name to be more consistant
- rsync repo import shouldn't assume SSH unless no rsync:// in mirror URL
- strict host key checking disabled for "cobbler enchant" feature

* Mon Dec 05 2006 - 0.3.4
- Don't rsync PPC content or ISO's on cobbler import
- Manpage cleanup

* Tue Nov 14 2006 - 0.3.3
- During "cobbler sync" only PXE-related directories in /tftpboot
  are deleted.  This allows /tftpboot to be used for other
  purposes.

* Thr Oct 25 2006 - 0.3.2
- By default, boot and install in text mode

* Wed Oct 25 2006 - 0.3.1
- The app now refers to "virt" in many places instead of "xen".
  It's been coded such that files will migrate forward without
  any major issues, and the newer version of koan can still hit
  older releases (for now).  The CLI still takes the --xen options
  as well as the new --virt options, as they are aliased.  The API
  now exclusively just uses methods with "virt" in them, however.
- ...

* Tue Oct 24 2006 - 0.3.0
- Reload httpd during sync
- New profiles without set kickstarts default to /etc/cobbler/default.ks
  though this can be changed in /var/lib/cobbler/settings
- Better forward upgrades for /var/lib/cobbler/settings.  New entries
  get added when they are referenced.

* Tue Oct 24 2006 - 0.2.9
- Bug fix, enchant now detects if koan_path is not set
- import now can do ssh rsync as well as just rsyncd
- Misc bug fixes related to not choking on bad info
- Fixed bug where --pxe-address wasn't surfaced
- Sync is a little less verbose

* Wed Oct 18 2006 - 0.2.8
- Performance speedups to "import" command
- Bug fix, imported paths (again) convert slashes to underscores

* Tue Oct 17 2006 - 0.2.7
- Removed pexpect to enhance support for other distros
- enchant syntax changed (see NEWS)
- now builds on RHEL4

* Tue Oct 17 2006 - 0.2.6
- Removing Cheetah and replacing w/ simpler templating system
- Don't delete localmirror on sync

* Mon Oct 16 2006 - 0.2.5
- New "import" feature for rsync:// mirrors and filesystem directories
- Manpage clarification
- "enchant" is now a subcommand of "cobbler system" and takes less arguments.
- Several random bugfixes (mainly along error paths)

* Wed Oct 11 2006 - 0.2.4
- Changes to make things work with python 2.3 (RHEL4, etc)
- Updated YAML code to ensure better backward compatibility

* Mon Oct 9 2006 - 0.2.3
- Cobbler now creates a profile and system listing (YAML) in /var needed
  by the next version of koan (which will be 0.2.1)
- bugfix: enchant should reboot the target box
- bugfix: enchant should fail if path to koan isn't configured

* Fri Oct 6 2006 - 0.2.2
- bugfix: "--pxe-hostname" made available in CLI and renamed as "--pxe-address"
- workaround: elilo doesn't do MAC address pxe config files, use IP for ia64
- bugfix: added next-server line for per-MAC dhcp configs
- bugfix: fixed manpage errors

* Thu Sep 28 2006 - 0.2.1
- New ability to "enchant" remote systems (see NEWS)
- Misc. bugfixes

* Fri Sep 22 2006 - 0.2.0
- New dhcp.d conf management features (see NEWS)
- IA64 support (see NEWS)
- dhcpd.conf MAC & hostname association features

* Thu Sep 21 2006 - 0.1.1-8
- (RPM) Added doc files to doc section, removed INSTALLED_FILES

* Wed Sep 20 2006 - 0.1.1-7
- Split HTTP and TFTP content to seperate directories
  to enable running in SELinux targetted/enforcing mode.
- Make the Virt MAC address a property of a system, not a profile
- Misc. fixes, mainly along the error path

* Fri Sep 15 2006 - 0.1.1-6
- Make koan own it's directory, add GPL "COPYING" file.

* Wed Aug 16 2006 - 0.1.1-5
- Spec file tweaks only for FC-Extras

* Thu Jul 20 2006 - 0.1.1-4
- Fixed python import paths in yaml code, which errantly assumed yaml was installed as a module.

* Wed Jul 12 2006 - 0.1.1-3
- Added templating support using Cheetah

* Thu Jul 9 2006 - 0.1.0-2
- Fedora-Extras rpm spec tweaks

* Tue Jun 28 2006 - 0.1.0-1
- rpm genesis

<|MERGE_RESOLUTION|>--- conflicted
+++ resolved
@@ -23,11 +23,8 @@
 - (FEAT) bringing back the koan live CD
 - (FEAT) koan live CD can go interactive if no profile is specified and system autodiscovery fails
 - (BUGF) koan autodetection now can gather MACs/IPs for bridged interfaces better
-<<<<<<< HEAD
 - (FEAT) F11 and RAID support for keep_ssh_host_keys 
-=======
 - (FEAT) keep_ssh_host_keys gets F11+RAID support
->>>>>>> c44d5c3c
 
 1.6.6 (for more accurate listing, see release16 branch)
 - (BUGF) don't use -m option for drac unless power_id is set
