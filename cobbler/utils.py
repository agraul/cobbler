--- conflicted
+++ resolved
@@ -236,10 +236,7 @@
     Newer versions of cobbler allow dictionaries.  This function is used to allow loading
     of older value formats so new users of cobbler aren't broken in an upgrade.
     """
-<<<<<<< HEAD
-
-=======
->>>>>>> a7d67f35
+
     if options == "<<inherit>>":
         options = {}
 
