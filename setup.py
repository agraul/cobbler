#!/usr/bin/env python3

from future import standard_library
standard_library.install_aliases()
import os
import sys
import time
import logging
import glob as _glob
import distro

from builtins import str
from setuptools import setup
from setuptools import Command
from setuptools.command.install import install as _install
from setuptools import Distribution as _Distribution
from setuptools.command.build_py import build_py as _build_py
from setuptools import dep_util
from distutils.command.build import build as _build
from configparser import ConfigParser

import codecs
import unittest
from coverage import Coverage
import pwd
import shutil
import subprocess

from builtins import OSError

VERSION = "2.9.0"
OUTPUT_DIR = "config"

log = logging.getLogger("setup.py")


#####################################################################
# # Helper Functions #################################################
#####################################################################

def glob(*args, **kwargs):
    recursive = kwargs.get('recursive', False)
    results = []
    for arg in args:
        for elem in _glob.glob(arg):
            # Now check if we should handle/check those results.
            if os.path.isdir(elem):
                if os.path.islink(elem):
                    # We skip symlinks
                    pass
                else:
                    # We only handle directories if recursive was specified
                    if recursive:
                        results.extend(
                            # Add the basename of arg (the pattern) to elem and continue
                            glob(
                                os.path.join(elem, os.path.basename(arg)),
                                recursive=True))
            else:
                # Always append normal files
                results.append(elem)
    return results

#####################################################################


#####################################################################

def gen_build_version():
    builddate = time.asctime()

    gitloc = "/usr/bin/git"
    gitdate = "?"
    gitstamp = "?"
    if not os.path.isfile(gitloc):
        print("warning: " + gitloc + " not found")
    else:
        cmd = subprocess.Popen([gitloc, "log", "--format=%h%n%ad", "-1"],
                               stdout=subprocess.PIPE)
        data = cmd.communicate()[0].strip()
        if cmd.returncode == 0:
            gitstamp, gitdate = data.split(b"\n")

    fd = open(os.path.join(OUTPUT_DIR, "version"), "w+")
    config = ConfigParser()
    config.add_section("cobbler")
    config.set("cobbler", "gitdate", str(gitdate))
    config.set("cobbler", "gitstamp", str(gitstamp))
    config.set("cobbler", "builddate", builddate)
    config.set("cobbler", "version", VERSION)
    config.set("cobbler", "version_tuple", str([int(x) for x in VERSION.split(".")]))
    config.write(fd)
    fd.close()

#####################################################################
# # Custom Distribution Class ########################################
#####################################################################


class Distribution(_Distribution):
    def __init__(self, *args, **kwargs):
        self.configure_files = []
        self.configure_values = {}
        self.man_pages = []
        _Distribution.__init__(self, *args, **kwargs)

#####################################################################
# # Modify Build Stage  ##############################################
#####################################################################


class build_py(_build_py):
    """Specialized Python source builder."""

    def run(self):
        gen_build_version()
        _build_py.run(self)

#####################################################################
# # Modify Build Stage  ##############################################
#####################################################################


class build(_build):
    """Specialized Python source builder."""

    def run(self):
        _build.run(self)

#####################################################################
# # Configure files ##################################################
#####################################################################


class build_cfg(Command):

    description = "configure files (copy and substitute options)"

    user_options = [
        ('install-base=', None, "base installation directory"),
        ('install-platbase=', None, "base installation directory for platform-specific files "),
        ('install-purelib=', None, "installation directory for pure Python module distributions"),
        ('install-platlib=', None, "installation directory for non-pure module distributions"),
        ('install-lib=', None, "installation directory for all module distributions " + "(overrides --install-purelib and --install-platlib)"),
        ('install-headers=', None, "installation directory for C/C++ headers"),
        ('install-scripts=', None, "installation directory for Python scripts"),
        ('install-data=', None, "installation directory for data files"),
        ('force', 'f', "forcibly build everything (ignore file timestamps")
    ]

    boolean_options = ['force']

    def initialize_options(self):
        self.build_dir = None
        self.force = None
        self.install_base = None
        self.install_platbase = None
        self.install_scripts = None
        self.install_data = None
        self.install_purelib = None
        self.install_platlib = None
        self.install_lib = None
        self.install_headers = None
        self.root = None

    def finalize_options(self):
        self.set_undefined_options(
            'build',
            ('build_base', 'build_dir'),
            ('force', 'force')
        )
        self.set_undefined_options(
            'install',
            ('install_base', 'install_base'),
            ('install_platbase', 'install_platbase'),
            ('install_scripts', 'install_scripts'),
            ('install_data', 'install_data'),
            ('install_purelib', 'install_purelib'),
            ('install_platlib', 'install_platlib'),
            ('install_lib', 'install_lib'),
            ('install_headers', 'install_headers'),
            ('root', 'root')
        )

        if self.root:
            # We need the unrooted versions of this values
            for name in ('lib', 'purelib', 'platlib', 'scripts', 'data', 'headers'):
                attr = "install_" + name
                setattr(self, attr, '/' + os.path.relpath(getattr(self, attr), self.root))

        # Check if we are running under a virtualenv
        if hasattr(sys, 'real_prefix'):
            virtualenv = sys.prefix
        else:
            virtualenv = ""

        # The values to expand.
        self.configure_values = {
            'python_executable': sys.executable,
            'virtualenv': virtualenv,
            'install_base': os.path.normpath(self.install_base),
            'install_platbase': os.path.normpath(self.install_platbase),
            'install_scripts': os.path.normpath(self.install_scripts),
            'install_data': os.path.normpath(self.install_data),
            'install_purelib': os.path.normpath(self.install_purelib),
            'install_platlib': os.path.normpath(self.install_platlib),
            'install_lib': os.path.normpath(self.install_lib),
            'install_headers': os.path.normpath(self.install_headers),
        }
        self.configure_values.update(self.distribution.configure_values)

    def run(self):
        # On dry-run ignore missing source files.
        if self.dry_run:
            mode = 'newer'
        else:
            mode = 'error'
        # Work on all files
        for infile in self.distribution.configure_files:
            # We copy the files to build/
            outfile = os.path.join(self.build_dir, infile)
            # check if the file is out of date
            if self.force or dep_util.newer_group([infile, 'setup.py'], outfile, mode):
                # It is. Configure it
                self.configure_one_file(infile, outfile)

    def configure_one_file(self, infile, outfile):
        log.info("configuring %s" % infile)
        if not self.dry_run:
            # Read the file
            with codecs.open(infile, 'r', 'utf-8') as fh:
                before = fh.read()
            # Substitute the variables
            # Create the output directory if necessary
            outdir = os.path.dirname(outfile)
            if not os.path.exists(outdir):
                os.makedirs(outdir)
            # Write it into build/
            with codecs.open(outfile, 'w', 'utf-8') as fh:
                fh.write(self.substitute_values(before, self.configure_values))
            # The last step is to copy the permission bits
            shutil.copymode(infile, outfile)

    def substitute_values(self, string, values):
        for name, val in list(values.items()):
            # print("replacing @@%s@@ with %s" % (name, val))
            string = string.replace("@@%s@@" % (name), val)
        return string


def has_configure_files(build):
    """Check if the distribution has configuration files to work on."""
    return bool(build.distribution.configure_files)


def has_man_pages(build):
    """Check if the distribution has configuration files to work on."""
    return bool(build.distribution.man_pages)


build.sub_commands.extend((
    ('build_man', has_man_pages),
    ('build_cfg', has_configure_files)
))

#####################################################################
# # Build man pages ##################################################
#####################################################################


class build_man(Command):

    decription = "build man pages"

    user_options = [
        ('force', 'f', "forcibly build everything (ignore file timestamps")
    ]

    boolean_options = ['force']

    def initialize_options(self):
        self.build_dir = None
        self.force = None

    def finalize_options(self):
        self.set_undefined_options(
            'build',
            ('build_base', 'build_dir'),
            ('force', 'force')
        )

    def run(self):
        """Generate the man pages... this is currently done through POD,
        possible future version may do this through some Python mechanism
        (maybe conversion from ReStructured Text (.rst))...
        """
        # On dry-run ignore missing source files.
        if self.dry_run:
            mode = 'newer'
        else:
            mode = 'error'
        # Work on all files
        for infile in self.distribution.man_pages:
            # We copy the files to build/
            outfile = os.path.join(self.build_dir, os.path.splitext(infile)[0] + '.gz')
            # check if the file is out of date
            if self.force or dep_util.newer_group([infile], outfile, mode):
                # It is. Configure it
                self.build_one_file(infile, outfile)

    _COMMAND = 'pod2man --center="%s" --release="%s" %s | gzip -c > %s'

    def build_one_file(self, infile, outfile):
        man = os.path.splitext(os.path.splitext(os.path.basename(infile))[0])[0]
        log.info("building %s manpage" % man)
        if not self.dry_run:
            # Create the output directory if necessary
            outdir = os.path.dirname(outfile)
            if not os.path.exists(outdir):
                os.makedirs(outdir)
            # Now create the manpage
            cmd = build_man._COMMAND % ('man', VERSION, infile, outfile)
            if os.system(cmd):
                log.error("Creation of %s manpage failed." % man)
                exit(1)


#####################################################################
# # Modify Install Stage  ############################################
#####################################################################


class install(_install):
    """Specialised python package installer.

    It does some required chown calls in addition to the usual stuff.
    """

    def __init__(self, *args):
        _install.__init__(self, *args)

    def change_owner(self, path, owner):
        user = pwd.getpwnam(owner)
        try:
            log.info("changing mode of %s" % path)
            if not self.dry_run:
                # os.walk does not include the toplevel directory
                os.lchown(path, user.pw_uid, -1)
                # Now walk the directory and change them all
                for root, dirs, files in os.walk(path):
                    for dirname in dirs:
                        os.lchown(os.path.join(root, dirname), user.pw_uid, -1)
                    for filename in files:
                        os.lchown(os.path.join(root, filename), user.pw_uid, -1)
        except OSError as e:
            # We only check for errno = 1 (EPERM) here because its kinda
            # expected when installing as a non root user.
            if e.errno == 1:
                self.warn("Could not change owner: You have insufficient permissions.")
            else:
                raise e

    def run(self):
        # Run the usual stuff.
        _install.run(self)

        # If --root wasn't specified default to /usr/local
        if self.root is None:
            self.root = "/usr/local"

        # Hand over some directories to the webserver user
        path = os.path.join(self.install_data, 'share/cobbler/web')
        try:
            self.change_owner(path, http_user)
        except KeyError as e:
            # building RPMs in a mock chroot, user 'apache' won't exist
            log.warning("Error in 'chown apache %s': %s" % (path, e))
        if not os.path.abspath(libpath):
            # The next line only works for absolute libpath
            raise Exception("libpath is not absolute.")
        # libpath is hardcoded in the code everywhere
        # therefor cant relocate using self.root
        path = os.path.join(libpath, 'webui_sessions')
        try:
            self.change_owner(path, http_user)
        except KeyError as e:
            log.warning("Error in 'chown apache %s': %s" % (path, e))


#####################################################################
# # Test Command #####################################################
#####################################################################


class test_command(Command):
    user_options = []

    def initialize_options(self):
        pass

    def finalize_options(self):
        pass

    def run(self):
        tests = unittest.TestLoader().discover("tests", pattern="*[t|T]est*.py")
        runner = unittest.TextTestRunner(verbosity=1)

        cov = Coverage()
        cov.erase()
        cov.start()

        result = runner.run(tests)

        cov.stop()
        cov.save()
        cov.html_report(directory="covhtml")
        sys.exit(int(bool(len(result.failures) > 0 or len(result.errors) > 0)))


#####################################################################
# # state command base class #########################################
#####################################################################

class statebase(Command):

    user_options = [
        ('statepath=', None, 'directory to backup configuration'),
        ('root=', None, 'install everything relative to this alternate root directory')
    ]

    def initialize_options(self):
        self.statepath = statepath
        self.root = None

    def finalize_options(self):
        pass

    def _copy(self, frm, to):
        if os.path.isdir(frm):
            to = os.path.join(to, os.path.basename(frm))
            log.debug("copying %s/ to %s/" % (frm, to))
            if not self.dry_run:
                if os.path.exists(to):
                    shutil.rmtree(to)
                shutil.copytree(frm, to)
        else:
            log.debug("copying %s to %s" % (frm, os.path.join(to, os.path.basename(frm))))
            if not self.dry_run:
                shutil.copy2(frm, to)

#####################################################################
# # restorestate command #############################################
#####################################################################


class restorestate(statebase):

    def _copy(self, frm, to):
        if self.root:
            to = self.root + to
        statebase._copy(self, frm, to)

    def run(self):
        log.info("restoring the current configuration from %s" % self.statepath)
        if not os.path.exists(self.statepath):
            self.warn("%s does not exist. Skipping" % self.statepath)
            return
        self._copy(os.path.join(self.statepath, 'collections'), libpath)
        self._copy(os.path.join(self.statepath, 'cobbler_web.conf'), webconfig)
        self._copy(os.path.join(self.statepath, 'cobbler.conf'), webconfig)
        self._copy(os.path.join(self.statepath, 'modules.conf'), etcpath)
        self._copy(os.path.join(self.statepath, 'settings'), etcpath)
        self._copy(os.path.join(self.statepath, 'users.conf'), etcpath)
        self._copy(os.path.join(self.statepath, 'users.digest'), etcpath)
        self._copy(os.path.join(self.statepath, 'dhcp.template'), etcpath)
        self._copy(os.path.join(self.statepath, 'rsync.template'), etcpath)

#####################################################################
# # savestate command ################################################
#####################################################################


class savestate(statebase):

    description = "Backup the current configuration to /tmp/cobbler_settings."

    def _copy(self, frm, to):
        if self.root:
            frm = self.root + frm
        statebase._copy(self, frm, to)

    def run(self):
        log.info("backing up the current configuration to %s" % self.statepath)
        if os.path.exists(self.statepath):
            log.debug("deleting existing %s" % self.statepath)
            if not self.dry_run:
                shutil.rmtree(self.statepath)
        if not self.dry_run:
            os.makedirs(self.statepath)
        self._copy(os.path.join(libpath, 'collections'), self.statepath)
        self._copy(os.path.join(webconfig, 'cobbler_web.conf'), self.statepath)
        self._copy(os.path.join(webconfig, 'cobbler.conf'), self.statepath)
        self._copy(os.path.join(etcpath, 'modules.conf'), self.statepath)
        self._copy(os.path.join(etcpath, 'settings'), self.statepath)
        self._copy(os.path.join(etcpath, 'users.conf'), self.statepath)
        self._copy(os.path.join(etcpath, 'users.digest'), self.statepath)
        self._copy(os.path.join(etcpath, 'dhcp.template'), self.statepath)
        self._copy(os.path.join(etcpath, 'rsync.template'), self.statepath)


def requires(filename):
    """Returns a list of all pip requirements
    Source of this function: https://github.com/tomschr/leo/blob/develop/setup.py
    :param filename: the Pip requirement file (usually 'requirements.txt')
    :return: list of modules
    :rtype: list
    """
    modules = []
    with open(filename, 'r') as pipreq:
        for line in pipreq:
            line = line.strip()
            # Checks if line starts with a comment or referencing
            # external pip requirements file (with '-e'):
            if line.startswith('#') or line.startswith('-') or not line:
                continue
            modules.append(line)
    return modules

#####################################################################
# # Actual Setup.py Script ###########################################
#####################################################################


if __name__ == "__main__":
    # # Configurable installation roots for various data files.

    # Trailing slashes on these vars is to allow for easy
    # later configuration of relative paths if desired.
    docpath = "share/man/man1"
    etcpath = "/etc/cobbler/"
    initpath = "/etc/init.d/"
    libpath = "/var/lib/cobbler/"
    logpath = "/var/log/"
    statepath = "/tmp/cobbler_settings/devinstall"
<<<<<<< HEAD
    os_release = distro.linux_distribution()[0].lower().strip()
    suse_release = ("suse" in os_release)
=======
    httpd_service = "httpd.service"
    os_release = parse_os_release()
    suse_release = (
        os.path.exists("/etc/SuSE-release") or os_release.get('ID_LIKE', '').lower() == 'suse'
    )
>>>>>>> 9e502a9d

    if suse_release:
        webconfig = "/etc/apache2/conf.d"
        webroot = "/srv/www/"
        http_user = "wwwrun"
        httpd_service = "apache2.service"
        defaultpath = "/etc/sysconfig/"
    elif os.path.exists("/etc/debian_version"):
        if os.path.exists("/etc/apache2/conf-available"):
            webconfig = "/etc/apache2/conf-available"
        else:
            webconfig = "/etc/apache2/conf.d"
        webroot = "/srv/www/"
        http_user = "www-data"
        defaultpath = "/etc/default/"
    else:
        webconfig = "/etc/httpd/conf.d"
        webroot = "/var/www/"
        http_user = "apache"
        defaultpath = "/etc/sysconfig/"

    webcontent = webroot + "cobbler_webui_content/"
    webimages = webcontent + "/images"

    setup(
        distclass=Distribution,
        cmdclass={
            'build': build,
            'build_py': build_py,
            'test': test_command,
            'install': install,
            'savestate': savestate,
            'restorestate': restorestate,
            'build_cfg': build_cfg,
            'build_man': build_man
        },
        name="cobbler",
        version=VERSION,
        description="Network Boot and Update Server",
        long_description="Cobbler is a network install server.  Cobbler supports PXE, virtualized installs, and reinstalling existing Linux machines.  The last two modes use a helper tool, 'koan', that integrates with cobbler.  There is also a web interface 'cobbler-web'.  Cobbler's advanced features include importing distributions from DVDs and rsync mirrors, automatic OS installation templating, integrated yum mirroring, and built-in DHCP/DNS Management.  Cobbler has a XMLRPC API for integration with other applications.",
        author="Team Cobbler",
        author_email="cobbler@lists.fedorahosted.org",
        url="https://cobbler.github.io",
        license="GPLv2+",
        install_requires=requires("requirements.txt"),
        tests_require=requires("requirements-test.txt"),
        packages=[
            "cobbler",
            "cobbler/modules",
            "cobbler/web",
            "cobbler/web/templatetags",
        ],
        scripts=[
            "bin/cobbler",
            "bin/cobblerd",
            "bin/cobbler-ext-nodes",
        ],
        configure_values={
            'webroot': os.path.normpath(webroot),
            'defaultpath': os.path.normpath(defaultpath),
            'httpd_service': httpd_service,
        },
        configure_files=[
            "config/cobbler/settings",
            "config/apache/cobbler.conf",
            "config/apache/cobbler_web.conf",
            "config/service/cobblerd.service",
            "config/service/cobblerd"
        ],
        man_pages=[
            'docs/man/cobbler.1.pod',
        ],
        data_files=[
            # tftpd, hide in /usr/sbin
            ("sbin", ["bin/tftpd.py"]),
            ("%s" % webconfig, ["build/config/apache/cobbler.conf"]),
            ("%s" % webconfig, ["build/config/apache/cobbler_web.conf"]),
            ("%s" % initpath, ["build/config/service/cobblerd"]),
            ("%s" % docpath, glob("build/docs/man/*.1.gz")),
            ("%stemplates" % libpath, glob("autoinstall_templates/*")),
            ("%stemplates/install_profiles" % libpath, glob("autoinstall_templates/install_profiles/*")),
            ("%ssnippets" % libpath, glob("autoinstall_snippets/*", recursive=True)),
            ("%sscripts" % libpath, glob("autoinstall_scripts/*")),
            ("%s" % libpath, ["config/cobbler/distro_signatures.json"]),
            ("share/cobbler/web", glob("web/*.*")),
            ("%s" % webcontent, glob("web/static/*")),
            ("%s" % webimages, glob("web/static/images/*")),
            ("share/cobbler/bin", glob("scripts/*.sh")),
            ("share/cobbler/web/templates", glob("web/templates/*")),
            ("%swebui_sessions" % libpath, []),
            ("%sloaders" % libpath, []),
            ("%scobbler/misc" % webroot, glob("misc/*")),
            # Configuration
            ("%s" % etcpath, ["build/config/apache/cobbler.conf",
                              "build/config/apache/cobbler_web.conf",
                              "build/config/service/cobblerd",
                              "build/config/service/cobblerd.service",
                              "build/config/cobbler/settings"]),
            ("%ssettings.d" % etcpath, glob("config/cobbler/settings.d/*")),
            ("%s" % etcpath, ["config/bash/cobbler_bash",
                              "config/cobbler/auth.conf",
                              "config/cobbler/modules.conf",
                              "config/cobbler/mongodb.conf",
                              "config/cobbler/users.conf",
                              "config/cobbler/users.digest",
                              "config/cheetah/cheetah_macros",
                              "config/rotate/cobblerd_rotate",
                              "config/rsync/import_rsync_whitelist",
                              "config/rsync/rsync.exclude",
                              "config/version"]),
            ("%s" % etcpath, glob("templates/etc/*")),
            ("%siso" % etcpath, glob("templates/iso/*")),
            ("%sboot_loader_conf" % etcpath, glob("templates/boot_loader_conf/*")),
            ("%sgrub_config" % libpath, glob("config/grub/*")),
            # ToDo: Find a nice way to copy whole config/grub structure recursively
            # files
            ("%sgrub_config/grub" % libpath, glob("config/grub/grub/*")),
            # dirs
            ("%sgrub_config/grub/grub/system" % libpath, []),
            ("%sgrub_config/grub/grub/system_link" % libpath, []),
            ("%sreporting" % etcpath, glob("templates/reporting/*")),
            ("%spower" % etcpath, glob("templates/power/*")),
            # Build empty directories to hold triggers
            ("%striggers/add/distro/pre" % libpath, []),
            ("%striggers/add/distro/post" % libpath, []),
            ("%striggers/add/profile/pre" % libpath, []),
            ("%striggers/add/profile/post" % libpath, []),
            ("%striggers/add/system/pre" % libpath, []),
            ("%striggers/add/system/post" % libpath, []),
            ("%striggers/add/repo/pre" % libpath, []),
            ("%striggers/add/repo/post" % libpath, []),
            ("%striggers/add/mgmtclass/pre" % libpath, []),
            ("%striggers/add/mgmtclass/post" % libpath, []),
            ("%striggers/add/package/pre" % libpath, []),
            ("%striggers/add/package/post" % libpath, []),
            ("%striggers/add/file/pre" % libpath, []),
            ("%striggers/add/file/post" % libpath, []),
            ("%striggers/delete/distro/pre" % libpath, []),
            ("%striggers/delete/distro/post" % libpath, []),
            ("%striggers/delete/profile/pre" % libpath, []),
            ("%striggers/delete/profile/post" % libpath, []),
            ("%striggers/delete/system/pre" % libpath, []),
            ("%striggers/delete/system/post" % libpath, []),
            ("%striggers/delete/repo/pre" % libpath, []),
            ("%striggers/delete/repo/post" % libpath, []),
            ("%striggers/delete/mgmtclass/pre" % libpath, []),
            ("%striggers/delete/mgmtclass/post" % libpath, []),
            ("%striggers/delete/package/pre" % libpath, []),
            ("%striggers/delete/package/post" % libpath, []),
            ("%striggers/delete/file/pre" % libpath, []),
            ("%striggers/delete/file/post" % libpath, []),
            ("%striggers/install/pre" % libpath, []),
            ("%striggers/install/post" % libpath, []),
            ("%striggers/install/firstboot" % libpath, []),
            ("%striggers/sync/pre" % libpath, []),
            ("%striggers/sync/post" % libpath, []),
            ("%striggers/change" % libpath, []),
            # Build empty directories to hold the database
            ("%scollections" % libpath, []),
            ("%scollections/distros" % libpath, []),
            ("%scollections/images" % libpath, []),
            ("%scollections/profiles" % libpath, []),
            ("%scollections/repos" % libpath, []),
            ("%scollections/systems" % libpath, []),
            ("%scollections/mgmtclasses" % libpath, []),
            ("%scollections/packages" % libpath, []),
            ("%scollections/files" % libpath, []),
            # logfiles
            ("%scobbler/kicklog" % logpath, []),
            ("%scobbler/syslog" % logpath, []),
            ("%shttpd/cobbler" % logpath, []),
            ("%scobbler/anamon" % logpath, []),
            ("%scobbler/tasks" % logpath, []),
            # web page directories that we own
            ("%scobbler/localmirror" % webroot, []),
            ("%scobbler/repo_mirror" % webroot, []),
            ("%scobbler/distro_mirror" % webroot, []),
            ("%scobbler/distro_mirror/config" % webroot, []),
            ("%scobbler/links" % webroot, []),
            ("%scobbler/misc" % webroot, []),
            ("%scobbler/pub" % webroot, []),
            ("%scobbler/rendered" % webroot, []),
            ("%scobbler/images" % webroot, []),
            # A script that isn't really data, wsgi script
            ("%scobbler/svc/" % webroot, ["svc/services.py"]),
            # zone-specific templates directory
            ("%szone_templates" % etcpath, []),
        ],
    )<|MERGE_RESOLUTION|>--- conflicted
+++ resolved
@@ -542,17 +542,10 @@
     libpath = "/var/lib/cobbler/"
     logpath = "/var/log/"
     statepath = "/tmp/cobbler_settings/devinstall"
-<<<<<<< HEAD
+    httpd_service = "httpd.service"
     os_release = distro.linux_distribution()[0].lower().strip()
     suse_release = ("suse" in os_release)
-=======
-    httpd_service = "httpd.service"
-    os_release = parse_os_release()
-    suse_release = (
-        os.path.exists("/etc/SuSE-release") or os_release.get('ID_LIKE', '').lower() == 'suse'
-    )
->>>>>>> 9e502a9d
-
+    
     if suse_release:
         webconfig = "/etc/apache2/conf.d"
         webroot = "/srv/www/"
