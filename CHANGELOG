--- conflicted
+++ resolved
@@ -26,10 +26,7 @@
 - (FEAT) an SCM trigger that knows about /var/lib/cobbler kickstarts, snippets, and config directories, and audits them for changes
 - (BUGF) update ctime on object copies
 - (BUGF) fix cobbler check code that makes sure default password is not in use
-<<<<<<< HEAD
 - (BUGF) remove duplicate text box for management classes from server edit page
-=======
->>>>>>> 91abcf65
 
 - Tue Mar 3 2009 - 1.4.3
 - (BUGF) fix OMAPI support's (note: deprecated) usage of subprocess
